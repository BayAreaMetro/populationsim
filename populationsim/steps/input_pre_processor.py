--- conflicted
+++ resolved
@@ -55,79 +55,6 @@
 
     assert table_list is not None, "no table list '%s' found in settings." % table_list_name
 
-<<<<<<< HEAD
-    data_dir = data_dir_from_settings()
-    model_year = inject.get_injectable("model_year", default=None)
-    logger.info("model_year: %s" % model_year)
-    run_num = inject.get_injectable("run_num", default=None)
-    logger.info("run_num: %s" % run_num)
-
-    for table_info in table_list:
-
-        tablename = table_info['tablename']
-
-        logger.info("input_pre_processor processing %s" % tablename)
-
-        # read the csv file
-        data_filename = table_info.get('filename', None)
-        data_file_path = os.path.join(data_dir, data_filename)
-        # replace "model_year" with string if it's defined
-        if model_year: data_file_path = data_file_path.replace("model_year", model_year)
-        # replace "run_num" with string if it's defined
-        if run_num: data_file_path = data_file_path.replace("run_num", run_num)
-
-        if not os.path.exists(data_file_path):
-            raise RuntimeError("input_pre_processor %s - input file not found: %s"
-                               % (tablename, data_file_path, ))
-
-        logger.info("Reading csv file %s" % data_file_path)
-        df = pd.read_csv(data_file_path, comment='#')
-
-        logger.info("input file columns: %s" % df.columns.values)
-
-        drop_columns = table_info.get('drop_columns', None)
-        if drop_columns:
-            for c in drop_columns:
-                logger.info("dropping column '%s'" % c)
-                del df[c]
-
-        # rename columns
-        column_map = table_info.get('column_map', None)
-        if column_map:
-            df.rename(columns=column_map, inplace=True)
-
-        # set index
-        index_col = table_info.get('index_col', None)
-        if index_col is not None:
-            if index_col in df.columns:
-                assert not df.duplicated(index_col).any()
-                df.set_index(index_col, inplace=True)
-            else:
-                df.index.names = [index_col]
-
-        # read expression file
-        # expression_filename = table_info.get('expression_filename', None)
-        # if expression_filename:
-        #     assert False
-        #     expression_file_path = os.path.join(configs_dir, expression_filename)
-        #     if not os.path.exists(expression_file_path):
-        #         raise RuntimeError("input_pre_processor %s - expression file not found: %s"
-        #                            % (table, expression_file_path, ))
-        #     spec = assign.read_assignment_spec(expression_file_path)
-        #
-        #     df_alias = table_info.get('df_alias', table)
-        #
-        #     locals_d = {}
-        #
-        #     results, trace_results, trace_assigned_locals \
-        #         = assign.assign_variables(spec, df, locals_d, df_alias=df_alias)
-        #     # for column in results.columns:
-        #     #     orca.add_column(table, column, results[column])
-        #
-        #     df = pd.concat([df, results], axis=1)
-
-        logger.info("adding table %s" % tablename)
-=======
     logger.info('Using table list: %s' % table_list)
 
     for table_info in table_list:
@@ -135,7 +62,6 @@
         tablename = table_info.get('tablename')
         df = input.read_from_table_info(table_info)
         logger.info('registering table %s' % tablename)
->>>>>>> 69dd00bf
 
         # add (or replace) pipeline table
         repop = inject.get_step_arg('repop', default=False)
