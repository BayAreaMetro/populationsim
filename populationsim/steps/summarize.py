
# PopulationSim
# See full license in LICENSE.txt.

import logging
import os

import pandas as pd
import numpy as np

from activitysim.core import inject

from .helper import get_control_table
from .helper import get_weight_table
from activitysim.core.config import setting

logger = logging.getLogger(__name__)

AS_CSV = False


def out_table(table_name, df):

    table_name = "summary_%s" % table_name

    if AS_CSV:
        file_name = "%s.csv" % table_name
        output_dir = inject.get_injectable('output_dir')
        file_path = os.path.join(output_dir, file_name)
        logger.info("writing output file %s" % file_path)
        write_index = df.index.name is not None
        df.to_csv(file_path, index=write_index)
    else:
        logger.info("saving summary table %s" % table_name)
        repop = inject.get_step_arg('repop', default=False)
        inject.add_table(table_name, df, replace=repop)


def summarize_geography(geography, weight_col, hh_id_col,
                        crosswalk_df, results_df, incidence_df):

    # controls_table for current geography level
    controls_df = get_control_table(geography)
    control_names = controls_df.columns.tolist()

    # only want zones from crosswalk for which non-zero control rows exist
    zone_ids = crosswalk_df[geography].unique()
    zone_ids = controls_df.index.intersection(zone_ids)

    results = []
    controls = []
    for zone_id in zone_ids:

        zone_controls = controls_df.loc[zone_id].tolist()
        controls.append(zone_controls)

        zone_row_map = results_df[geography] == zone_id
        zone_weights = results_df[zone_row_map]

<<<<<<< HEAD
        incidence = incidence_df.loc[zone_weights[setting('household_id_col')]]
=======
        incidence = incidence_df.loc[zone_weights[hh_id_col]]
>>>>>>> 69dd00bf

        weights = zone_weights[weight_col].tolist()
        x = [(incidence[c] * weights).sum() for c in control_names]
        results.append(x)

    controls_df = pd.DataFrame(
        data=np.asanyarray(controls),
        columns=['%s_control' % c for c in control_names],
        index=zone_ids
    )

    summary_df = pd.DataFrame(
        data=np.asanyarray(results),
        columns=['%s_result' % c for c in control_names],
        index=zone_ids
    )

    dif_df = pd.DataFrame(
        data=np.asanyarray(results) - np.asanyarray(controls),
        columns=['%s_diff' % c for c in control_names],
        index=zone_ids
    )

    summary_df = pd.concat([controls_df, summary_df, dif_df], axis=1)

    summary_cols = summary_df.columns.tolist()

    summary_df['geography'] = geography
    summary_df['id'] = summary_df.index
    summary_df.index = summary_df['geography'] + '_' + summary_df['id'].astype(str)
    summary_df = summary_df[['geography', 'id'] + summary_cols]

    return summary_df


def meta_summary(incidence_df, control_spec, top_geography, top_id, sub_geographies, hh_id_col):

    if setting('NO_INTEGERIZATION_EVER', False):
        seed_weight_cols = ['preliminary_balanced_weight', 'balanced_weight']
        sub_weight_cols = ['balanced_weight']
    else:
        seed_weight_cols = ['preliminary_balanced_weight', 'balanced_weight', 'integer_weight']
        sub_weight_cols = ['balanced_weight', 'integer_weight']

    incidence_df = incidence_df[incidence_df[top_geography] == top_id]

    control_cols = control_spec.target.values

    controls_df = get_control_table(top_geography)

    # controls for this geography as series
    controls = controls_df[control_cols].loc[top_id]

    incidence = incidence_df[control_cols]

    summary = pd.DataFrame(index=control_cols)

    summary.index.name = 'control_name'

    summary['control_value'] = controls

    seed_geography = setting('seed_geography')
    seed_weights_df = get_weight_table(seed_geography)

    for c in seed_weight_cols:
        if c in seed_weights_df:
            summary_col_name = '%s_%s' % (top_geography, c)
            summary[summary_col_name] = \
                incidence.multiply(seed_weights_df[c], axis="index").sum(axis=0)

    for g in sub_geographies:

        sub_weights = get_weight_table(g)

        if sub_weights is None:
            continue

        sub_weights = sub_weights[sub_weights[top_geography] == top_id]

<<<<<<< HEAD
        sub_weights = sub_weights[[setting('household_id_col')] + sub_weight_cols].groupby(setting('household_id_col')).sum()
=======
        sub_weights = sub_weights[[hh_id_col] + sub_weight_cols].groupby(hh_id_col).sum()
>>>>>>> 69dd00bf

        for c in sub_weight_cols:
            summary['%s_%s' % (g, c)] = \
                incidence.multiply(sub_weights[c], axis="index").sum(axis=0)

    return summary


@inject.step()
def summarize(crosswalk, incidence_table, control_spec):
    """
    Write aggregate summary files of controls and weights for all geographic levels to output dir

    Parameters
    ----------
    crosswalk : pipeline table
    incidence_table : pipeline table
    control_spec : pipeline table

    Returns
    -------

    """

    include_integer_colums = not setting('NO_INTEGERIZATION_EVER', False)

    crosswalk_df = crosswalk.to_frame()
    incidence_df = incidence_table.to_frame()

    geographies = setting('geographies')
    seed_geography = setting('seed_geography')
    meta_geography = geographies[0]
    sub_geographies = geographies[geographies.index(seed_geography) + 1:]
    hh_id_col = setting('household_id_col')

    meta_ids = crosswalk_df[meta_geography].unique()
    for meta_id in meta_ids:
        meta_summary_df = \
            meta_summary(incidence_df, control_spec, meta_geography,
                         meta_id, sub_geographies, hh_id_col)
        out_table('%s_%s' % (meta_geography, meta_id), meta_summary_df)

    hh_weights_summary = pd.DataFrame(index=incidence_df.index)

    # add seed level summaries
    seed_weights_df = get_weight_table(seed_geography)
    hh_weights_summary['%s_balanced_weight' % seed_geography] = seed_weights_df['balanced_weight']
    if include_integer_colums:
        hh_weights_summary['%s_integer_weight' % seed_geography] = seed_weights_df['integer_weight']

    for geography in sub_geographies:

        weights_df = get_weight_table(geography)

        if weights_df is None:
            continue

        if include_integer_colums:
            hh_weight_cols = [hh_id_col, 'balanced_weight', 'integer_weight']
        else:
            hh_weight_cols = [hh_id_col, 'balanced_weight']

        hh_weights = weights_df[hh_weight_cols].groupby([hh_id_col]).sum()
        hh_weights_summary['%s_balanced_weight' % geography] = hh_weights['balanced_weight']
        if include_integer_colums:
            hh_weights_summary['%s_integer_weight' % geography] = hh_weights['integer_weight']

        # aggregate to seed level
        aggegrate_weights = weights_df.groupby([seed_geography, hh_id_col], as_index=False).sum()
        aggegrate_weights.set_index(hh_id_col, inplace=True)

        if include_integer_colums:
            aggegrate_weight_cols = [seed_geography, 'balanced_weight', 'integer_weight']
        else:
            aggegrate_weight_cols = [seed_geography, 'balanced_weight']

        aggegrate_weights = aggegrate_weights[aggegrate_weight_cols]
        aggegrate_weights['sample_weight'] = incidence_df['sample_weight']
        aggegrate_weights['%s_preliminary_balanced_weight' % seed_geography] = \
            seed_weights_df['preliminary_balanced_weight']
        aggegrate_weights['%s_balanced_weight' % seed_geography] = \
            seed_weights_df['balanced_weight']
        if include_integer_colums:
            aggegrate_weights['%s_integer_weight' % seed_geography] = \
                seed_weights_df['integer_weight']

        out_table('%s_aggregate' % (geography,), aggegrate_weights)

        summary_col = 'integer_weight' if include_integer_colums else 'balanced_weight'
        df = summarize_geography(seed_geography, summary_col, hh_id_col,
                                 crosswalk_df, weights_df, incidence_df)
        out_table('%s_%s' % (geography, seed_geography,), df)

        df = summarize_geography(geography, summary_col, hh_id_col,
                                 crosswalk_df, weights_df, incidence_df)
        out_table('%s' % (geography,), df)

    out_table('hh_weights', hh_weights_summary)<|MERGE_RESOLUTION|>--- conflicted
+++ resolved
@@ -57,11 +57,7 @@
         zone_row_map = results_df[geography] == zone_id
         zone_weights = results_df[zone_row_map]
 
-<<<<<<< HEAD
-        incidence = incidence_df.loc[zone_weights[setting('household_id_col')]]
-=======
         incidence = incidence_df.loc[zone_weights[hh_id_col]]
->>>>>>> 69dd00bf
 
         weights = zone_weights[weight_col].tolist()
         x = [(incidence[c] * weights).sum() for c in control_names]
@@ -141,11 +137,7 @@
 
         sub_weights = sub_weights[sub_weights[top_geography] == top_id]
 
-<<<<<<< HEAD
-        sub_weights = sub_weights[[setting('household_id_col')] + sub_weight_cols].groupby(setting('household_id_col')).sum()
-=======
         sub_weights = sub_weights[[hh_id_col] + sub_weight_cols].groupby(hh_id_col).sum()
->>>>>>> 69dd00bf
 
         for c in sub_weight_cols:
             summary['%s_%s' % (g, c)] = \
